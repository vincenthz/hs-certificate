--- conflicted
+++ resolved
@@ -1,10 +1,4 @@
 env:
-<<<<<<< HEAD
-=======
- - CABALVER=1.16 GHCVER=7.0.4 CABAL_LIB_1_18=1 RUNTEST=0
- - CABALVER=1.16 GHCVER=7.4.2 CABAL_LIB_1_18=1
- - CABALVER=1.18 GHCVER=7.6.3 CABAL_LIB_1_18=1
->>>>>>> 4c020840
  - CABALVER=1.18 GHCVER=7.8.3
  - CABALVER=1.22 GHCVER=7.10.1
  - CABALVER=1.24 GHCVER=8.0.2
